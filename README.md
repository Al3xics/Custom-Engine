<<<<<<< HEAD
# Custom Engine


You need to have Vulkan installed on your computer.
Check that the path to "glslc.exe" specidied in "/shaders/compile.bat" is correct.
<br/>


KEYBINDS CAMERA :
- Avancer : Z
- Reculer : S
- Droite : D
- Gauche : Q
- Haut : A
- Bas : E<br/>

- Rotation vers le haut : UP_ARROW
- Rotation vers le bas : DOWN_ARROW
- Rotation vers la droite : RIGHT_ARROW
- Rotation vers la gauche : LEFT_ARROW<br/>

- Reset la position du cube dans la scène : SPACE
<br/>


TRANSFORM COMPONENT :
- Pour la rotation, les valeures limites sont -3(-180°) et 3(+180°), donc 1.5(90°) et -1.5(-90°)
<br/>


Chaque fonction possède une description directement dans le projet en la survolant avec la souris
=======
CAMERA KEYBINDS:<br/>
Move forward: Z<br/>
Back up: S<br/>
Right: D<br/>
Left: Q<br/>
Top: A<br/>
Bottom: E<br/>
Rotate upwards: UP_ARROW<br/>
Rotate down: DOWN_ARROW<br/>
Rotate to the right: RIGHT_ARROW<br/>
Rotate to the left: LEFT_ARROW<br/>
<br/>
Reset the position of the cube in the scene: SPACE<br/>
<br/>
<br/>
TRANSFORM COMPONENT:<br/>
For rotation, the limit values are -3(-180°) and 3(+180°), therefore 1.5(90°) and -1.5(-90°)<br/>
<br/>
Each function has a description directly in the project by hovering over it with the mouse<br/>
>>>>>>> 265cb9b9
<|MERGE_RESOLUTION|>--- conflicted
+++ resolved
@@ -1,4 +1,3 @@
-<<<<<<< HEAD
 # Custom Engine
 
 
@@ -21,33 +20,13 @@
 - Rotation vers la gauche : LEFT_ARROW<br/>
 
 - Reset la position du cube dans la scène : SPACE
-<br/>
+Pour la rotation, les valeures limites sont -3(-180°) et 3(+180°), donc 1.5(90°) et -1.5(-90°)<br/>
 
 
 TRANSFORM COMPONENT :
 - Pour la rotation, les valeures limites sont -3(-180°) et 3(+180°), donc 1.5(90°) et -1.5(-90°)
-<br/>
+https://docs.google.com/document/d/1AnWQQVDXR5oCsbdVt2pgWz1tZlBdPBJp7RuM-eQGnt0/edit?usp=sharing<br/>
 
 
 Chaque fonction possède une description directement dans le projet en la survolant avec la souris
-=======
-CAMERA KEYBINDS:<br/>
-Move forward: Z<br/>
-Back up: S<br/>
-Right: D<br/>
-Left: Q<br/>
-Top: A<br/>
-Bottom: E<br/>
-Rotate upwards: UP_ARROW<br/>
-Rotate down: DOWN_ARROW<br/>
-Rotate to the right: RIGHT_ARROW<br/>
-Rotate to the left: LEFT_ARROW<br/>
-<br/>
-Reset the position of the cube in the scene: SPACE<br/>
-<br/>
-<br/>
-TRANSFORM COMPONENT:<br/>
-For rotation, the limit values are -3(-180°) and 3(+180°), therefore 1.5(90°) and -1.5(-90°)<br/>
-<br/>
-Each function has a description directly in the project by hovering over it with the mouse<br/>
->>>>>>> 265cb9b9
+
